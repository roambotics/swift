//===----------------------------------------------------------------------===//
//
// This source file is part of the Swift.org open source project
//
// Copyright (c) 2024 Apple Inc. and the Swift project authors
// Licensed under Apache License v2.0 with Runtime Library Exception
//
// See https://swift.org/LICENSE.txt for license information
//
//===----------------------------------------------------------------------===//

import SwiftSyntax
import SwiftSyntaxMacros
import SwiftDiagnostics
import SwiftOperators
import SwiftSyntaxBuilder

/// Introduces:
/// - `distributed actor $MyDistributedActor<ActorSystem>: $MyDistributedActor, _DistributedActorStub where ...`
/// - `extension MyDistributedActor where Self: _DistributedActorStub {}`
public struct DistributedProtocolMacro: ExtensionMacro, PeerMacro {
  public static func expansion(
    of node: AttributeSyntax,
    attachedTo declaration: some DeclGroupSyntax,
    providingExtensionsOf type: some TypeSyntaxProtocol,
    conformingTo protocols: [TypeSyntax],
    in context: some MacroExpansionContext
  ) throws -> [ExtensionDeclSyntax] {
    guard let proto = declaration.as(ProtocolDeclSyntax.self) else {
      return []
    }

    let requirements =
      proto.memberBlock.members.map { member in
        member.trimmed
      }
    let requirementStubs = requirements
      .map { req in
        """
        \(req) {
            if #available(SwiftStdlib 6.0, *) {
              Distributed._distributedStubFatalError()
            } else {
              fatalError()
            }
        }
        """
      }.joined(separator: "\n    ")

    let extensionDecl: DeclSyntax =
      """
      extension \(proto.name.trimmed) where Self: Distributed._DistributedActorStub {
        \(raw: requirementStubs)
      }
      """
    return [extensionDecl.cast(ExtensionDeclSyntax.self)]
  }

  public static func expansion(
    of node: AttributeSyntax,
    providingPeersOf declaration: some DeclSyntaxProtocol,
    in context: some MacroExpansionContext
  ) throws -> [DeclSyntax] {
    guard let proto = declaration.as(ProtocolDeclSyntax.self) else {
      return []
    }

    // FIXME must detect this off the protocol
    let serializationRequirementType =
      "Codable"

<<<<<<< HEAD
    let requirements =
      proto.memberBlock.members.map { member in
        member.trimmed
      }
    let requirementStubs = requirements
      .map { req in
        """
        \(req) {
            if #available(SwiftStdlib 6.0, *) {
              Distributed._distributedStubFatalError()
            } else {
              fatalError()
            }
        }
        """
      }.joined(separator: "\n    ")

    let extensionDecl: DeclSyntax =
      """
      extension \(proto.name) where Self: _DistributedActorStub {
        \(raw: requirementStubs)
      }
      """
    
=======
>>>>>>> 11ef6e58
    let stubActorDecl: DeclSyntax =
      """
      distributed actor $\(proto.name.trimmed)<ActorSystem>: \(proto.name.trimmed), 
        Distributed._DistributedActorStub
        where ActorSystem: DistributedActorSystem<any \(raw: serializationRequirementType)>, 
          ActorSystem.ActorID: \(raw: serializationRequirementType) 
      { }
      """

    // return [extensionDecl, stubActorDecl]
    return [stubActorDecl]
  }

}<|MERGE_RESOLUTION|>--- conflicted
+++ resolved
@@ -69,33 +69,6 @@
     let serializationRequirementType =
       "Codable"
 
-<<<<<<< HEAD
-    let requirements =
-      proto.memberBlock.members.map { member in
-        member.trimmed
-      }
-    let requirementStubs = requirements
-      .map { req in
-        """
-        \(req) {
-            if #available(SwiftStdlib 6.0, *) {
-              Distributed._distributedStubFatalError()
-            } else {
-              fatalError()
-            }
-        }
-        """
-      }.joined(separator: "\n    ")
-
-    let extensionDecl: DeclSyntax =
-      """
-      extension \(proto.name) where Self: _DistributedActorStub {
-        \(raw: requirementStubs)
-      }
-      """
-    
-=======
->>>>>>> 11ef6e58
     let stubActorDecl: DeclSyntax =
       """
       distributed actor $\(proto.name.trimmed)<ActorSystem>: \(proto.name.trimmed), 
