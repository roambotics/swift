//===--- CrossModuleOptimization.cpp - perform cross-module-optimization --===//
//
// This source file is part of the Swift.org open source project
//
// Copyright (c) 2014 - 2019 Apple Inc. and the Swift project authors
// Licensed under Apache License v2.0 with Runtime Library Exception
//
// See https://swift.org/LICENSE.txt for license information
// See https://swift.org/CONTRIBUTORS.txt for the list of Swift project authors
//
//===----------------------------------------------------------------------===//
/// An optimization which marks functions and types as inlinable or usable
/// from inline. This lets such functions be serialized (later in the pipeline),
/// which makes them available for other modules.
//===----------------------------------------------------------------------===//

#define DEBUG_TYPE "cross-module-serialization-setup"
#include "swift/AST/Module.h"
#include "swift/IRGen/TBDGen.h"
#include "swift/SIL/ApplySite.h"
#include "swift/SIL/SILCloner.h"
#include "swift/SIL/SILFunction.h"
#include "swift/SIL/SILModule.h"
#include "swift/SILOptimizer/Analysis/BasicCalleeAnalysis.h"
#include "swift/SILOptimizer/Analysis/FunctionOrder.h"
#include "swift/SILOptimizer/PassManager/Passes.h"
#include "swift/SILOptimizer/PassManager/Transforms.h"
#include "swift/SILOptimizer/Utils/InstOptUtils.h"
#include "swift/SILOptimizer/Utils/SILInliner.h"
#include "llvm/Support/CommandLine.h"
#include "llvm/Support/Debug.h"

using namespace swift;

/// Functions up to this (abstract) size are serialized, even if they are not
/// generic.
static llvm::cl::opt<int> CMOFunctionSizeLimit("cmo-function-size-limit",
                                               llvm::cl::init(20));

static llvm::cl::opt<bool> SerializeEverything(
    "sil-cross-module-serialize-all", llvm::cl::init(false),
    llvm::cl::desc(
        "Serialize everything when performing cross module optimization in "
        "order to investigate performance differences caused by different "
        "@inlinable, @usableFromInline choices."),
    llvm::cl::Hidden);

namespace {

/// Scans a whole module and marks functions and types as inlinable or usable
/// from inline.
class CrossModuleOptimization {
  friend class InstructionVisitor;

  llvm::DenseMap<SILType, bool> typesChecked;
  llvm::SmallPtrSet<TypeBase *, 16> typesHandled;

  SILModule &M;
  
  /// True, if CMO runs by default.
  /// In this case, serialization decisions are made very conservatively to
  /// avoid code size increase.
  bool conservative;

  /// True if CMO should serialize literally everything in the module,
  /// regardless of linkage.
  bool everything;

  typedef llvm::DenseMap<SILFunction *, bool> FunctionFlags;
  FunctionFlags canSerializeFlags;

public:
  CrossModuleOptimization(SILModule &M, bool conservative, bool everything)
    : M(M), conservative(conservative), everything(everything) { }

  void trySerializeFunctions(ArrayRef<SILFunction *> functions);
  void serializeFunctionsInModule(SILPassManager *manager);
  void serializeTablesInModule();

private:
  bool canSerializeFunction(SILFunction *function,
                    FunctionFlags &canSerializeFlags, int maxDepth);

  bool canSerializeInstruction(SILInstruction *inst,
                    FunctionFlags &canSerializeFlags, int maxDepth);

  bool canSerializeGlobal(SILGlobalVariable *global);

  bool canSerializeType(SILType type);

  bool canUseFromInline(DeclContext *declCtxt);

  bool canUseFromInline(SILFunction *func);

  bool shouldSerialize(SILFunction *F);

  void serializeFunction(SILFunction *function,
                   const FunctionFlags &canSerializeFlags);

  void serializeInstruction(SILInstruction *inst,
                                    const FunctionFlags &canSerializeFlags);

  void serializeGlobal(SILGlobalVariable *global);

  void keepMethodAlive(SILDeclRef method);

  void makeFunctionUsableFromInline(SILFunction *F);

  void makeDeclUsableFromInline(ValueDecl *decl);

  void makeTypeUsableFromInline(CanType type);

  void makeSubstUsableFromInline(const SubstitutionMap &substs);
};

/// Visitor for making used types of an instruction inlinable.
///
/// We use the SILCloner for visiting types, though it sucks that we allocate
/// instructions just to delete them immediately. But it's better than to
/// reimplement the logic.
/// TODO: separate the type visiting logic in SILCloner from the instruction
/// creation.
class InstructionVisitor : public SILCloner<InstructionVisitor> {
  friend class SILCloner<InstructionVisitor>;
  friend class SILInstructionVisitor<InstructionVisitor>;

private:
  CrossModuleOptimization &CMS;
  SILInstruction *result = nullptr;

public:
  InstructionVisitor(SILInstruction *I, CrossModuleOptimization &CMS) :
    SILCloner(*I->getFunction()), CMS(CMS) {
    Builder.setInsertionPoint(I);
  }

  SILType remapType(SILType Ty) {
    if (Ty.hasLocalArchetype()) {
      Ty = Ty.subst(getBuilder().getModule(), Functor, Functor,
                    CanGenericSignature());
    }

    CMS.makeTypeUsableFromInline(Ty.getASTType());
    return Ty;
  }

  CanType remapASTType(CanType Ty) {
    if (Ty->hasLocalArchetype())
      Ty = Ty.subst(Functor, Functor)->getCanonicalType();

    CMS.makeTypeUsableFromInline(Ty);
    return Ty;
  }

  SubstitutionMap remapSubstitutionMap(SubstitutionMap Subs) {
    if (Subs.hasLocalArchetypes())
      Subs = Subs.subst(Functor, Functor);

    CMS.makeSubstUsableFromInline(Subs);
    return Subs;
  }

  void postProcess(SILInstruction *Orig, SILInstruction *Cloned) {
    result = Cloned;
    SILCloner<InstructionVisitor>::postProcess(Orig, Cloned);
  }

  SILValue getMappedValue(SILValue Value) { return Value; }

  SILBasicBlock *remapBasicBlock(SILBasicBlock *BB) { return BB; }

  static void makeTypesUsableFromInline(SILInstruction *I,
                                        CrossModuleOptimization &CMS) {
    InstructionVisitor visitor(I, CMS);
    visitor.visit(I);
    visitor.result->eraseFromParent();
  }
};

static bool isPackageOrPublic(SILLinkage linkage, SILOptions options) {
  if (options.EnableSerializePackage)
    return linkage == SILLinkage::Public || linkage == SILLinkage::Package;
  return linkage == SILLinkage::Public;
}

static bool isPackageOrPublic(AccessLevel accessLevel, SILOptions options) {
  if (options.EnableSerializePackage)
    return accessLevel == AccessLevel::Package || accessLevel == AccessLevel::Public;
  return accessLevel == AccessLevel::Public;
}

static bool isPackageCMOEnabled(ModuleDecl *mod) {
  return mod->isResilient() && mod->serializePackageEnabled();
}

/// Checks wither this function is [serialized_for_package] due to Package CMO
/// or [serialized] with non-package CMO. The [serialized_for_package] attribute
/// is used to indicate that a function is serialized because of Package CMO, which
/// allows loadable types in a serialized function in a resiliently built module, which
/// is otherwise illegal. It's also used to determine during SIL deserialization whether
/// loadable types in a serialized function can be allowed in the client module that
/// imports the module built with Package CMO. If the client contains a [serialized]
/// function due to `@inlinable`, funtions with [serialized_for_package] from
/// the imported module are not allowed being inlined into the client function, which
/// is the correct behavior.
static bool isSerializedWithRightKind(const SILModule &mod,
                                    SILFunction *f) {
  // If Package CMO is enabled in resilient mode, return
  // true if the function is [serialized] due to @inlinable
<<<<<<< HEAD
  // (or similar) or [serialized_for_pkg] due to this
  // optimization.
  return isPackageCMOEnabled(mod.getSwiftModule()) ? f->isAnySerialized()
                                                   : f->isSerialized();
}
static bool isSerializedWithRightKind(const SILModule &mod,
                                      SILGlobalVariable *g) {
  return isPackageCMOEnabled(mod.getSwiftModule()) ? g->isAnySerialized()
                                                   : g->isSerialized();
=======
  // (or similar) or [serialized_for_pkg] due to this 
  // optimization.
  return mod.getSwiftModule()->serializePackageEnabled() &&
         mod.getSwiftModule()->isResilient() ?
         f->isAnySerialized() : f->isSerialized();
}
static bool isSerializedWithRightKind(const SILModule &mod,
                                      SILGlobalVariable *g) {
  return mod.getSwiftModule()->serializePackageEnabled() &&
         mod.getSwiftModule()->isResilient() ?
         g->isAnySerialized() : g->isSerialized();
>>>>>>> 6216ec64
}
static SerializedKind_t getRightSerializedKind(const SILModule &mod) {
  return isPackageCMOEnabled(mod.getSwiftModule()) ? IsSerializedForPackage
                                                   : IsSerialized;
}

static bool isSerializeCandidate(SILFunction *F, SILOptions options) {
  auto linkage = F->getLinkage();
  // We allow serializing a shared definition. For example,
  // `public func foo() { print("") }` is a function with a
  // public linkage which only references `print`; the definition
  // of `print` has a shared linkage and does not reference
  // non-serializable instructions, so it should be serialized,
  // thus the public `foo` could be serialized.
  if (options.EnableSerializePackage)
    return linkage == SILLinkage::Public || linkage == SILLinkage::Package ||
           (linkage == SILLinkage::Shared && F->isDefinition());
  return linkage == SILLinkage::Public;
}

static bool isReferenceSerializeCandidate(SILFunction *F, SILOptions options) {
  if (options.EnableSerializePackage) {
    if (isSerializedWithRightKind(F->getModule(), F))
      return true;
    return hasPublicOrPackageVisibility(F->getLinkage(),
                                        /*includePackage*/ true);
  }
  return hasPublicVisibility(F->getLinkage());
}

static bool isReferenceSerializeCandidate(SILGlobalVariable *G,
                                          SILOptions options) {
  if (options.EnableSerializePackage) {
    if (isSerializedWithRightKind(G->getModule(), G))
      return true;
    return hasPublicOrPackageVisibility(G->getLinkage(),
                                        /*includePackage*/ true);
  }
  return hasPublicVisibility(G->getLinkage());
}

/// Select functions in the module which should be serialized.
void CrossModuleOptimization::trySerializeFunctions(
    ArrayRef<SILFunction *> functions) {
  for (SILFunction *F : functions) {
    if (isSerializeCandidate(F, M.getOptions()) || everything) {
      if (canSerializeFunction(F, canSerializeFlags, /*maxDepth*/ 64)) {
        serializeFunction(F, canSerializeFlags);
      }
    }
  }
}

void CrossModuleOptimization::serializeFunctionsInModule(SILPassManager *manager) {
  // Reorder SIL funtions in the module bottom up so we can serialize
  // the most nested referenced functions first and avoid unnecessary
  // recursive checks.
  BasicCalleeAnalysis *BCA = manager->getAnalysis<BasicCalleeAnalysis>();
  BottomUpFunctionOrder BottomUpOrder(M, BCA);
  auto bottomUpFunctions = BottomUpOrder.getFunctions();
  trySerializeFunctions(bottomUpFunctions);
}

void CrossModuleOptimization::serializeTablesInModule() {
  if (!M.getSwiftModule()->serializePackageEnabled())
    return;

  for (const auto &vt : M.getVTables()) {
<<<<<<< HEAD
    if (vt->getSerializedKind() != getRightSerializedKind(M) &&
=======
    if (!vt->isAnySerialized() &&
>>>>>>> 6216ec64
        vt->getClass()->getEffectiveAccess() >= AccessLevel::Package) {
      // This checks if a vtable entry is not serialized and attempts to
      // serialize (and its references) if they have the right visibility.
      // This should not be necessary but is added to ensure all applicable
      // symbols are serialized. Whether serialized or not is cached so
      // this check shouldn't be expensive.
      auto unserializedClassMethodRange = llvm::make_filter_range(
          vt->getEntries(), [&](const SILVTableEntry &entry) {
            return entry.getImplementation()->getSerializedKind() !=
                   getRightSerializedKind(M);
          });
      std::vector<SILFunction *> classMethodsToSerialize;
      llvm::transform(unserializedClassMethodRange,
                      std::back_inserter(classMethodsToSerialize),
                      [&](const SILVTableEntry &entry) {
                        return entry.getImplementation();
                      });
      trySerializeFunctions(classMethodsToSerialize);

      bool containsInternal =
          llvm::any_of(vt->getEntries(), [&](const SILVTableEntry &entry) {
            // If the entry is internal, vtable should not be serialized.
            // However, if the entry is not serialized but has the right
            // visibility, it can still be referenced, thus the vtable
            // should serialized.
            return !entry.getImplementation()->hasValidLinkageForFragileRef(
                getRightSerializedKind(M));
          });
      if (!containsInternal)
        vt->setSerializedKind(getRightSerializedKind(M));
    }
  }

  // Witness thunks are not serialized, so serialize them here.
  for (auto &wt : M.getWitnessTables()) {
<<<<<<< HEAD
    if (wt.getSerializedKind() != getRightSerializedKind(M) &&
        hasPublicOrPackageVisibility(wt.getLinkage(), /*includePackage*/ true)) {
      // This checks if a wtable entry is not serialized and attempts to
      // serialize (and its references) if they have the right visibility.
      // This should not be necessary but is added to ensure all applicable
      // symbols are serialized. Whether serialized or not is cached so
      // this check shouldn't be expensive.
      auto unserializedWTMethodRange = llvm::make_filter_range(
          wt.getEntries(), [&](const SILWitnessTable::Entry &entry) {
            return entry.getKind() == SILWitnessTable::Method &&
                   entry.getMethodWitness().Witness->getSerializedKind() !=
                       getRightSerializedKind(M);
          });
      std::vector<SILFunction *> wtMethodsToSerialize;
      llvm::transform(unserializedWTMethodRange,
                      std::back_inserter(wtMethodsToSerialize),
                      [&](const SILWitnessTable::Entry &entry) {
                        return entry.getMethodWitness().Witness;
                      });
      trySerializeFunctions(wtMethodsToSerialize);

      bool containsInternal = llvm::any_of(
          wt.getEntries(), [&](const SILWitnessTable::Entry &entry) {
            // If the entry is internal, wtable should not be serialized.
            // However, if the entry is not serialized but has the right
            // visibility, it can still be referenced, thus the vtable
            // should serialized.
            return entry.getKind() == SILWitnessTable::Method &&
                   !entry.getMethodWitness()
                        .Witness->hasValidLinkageForFragileRef(
                            getRightSerializedKind(M));
          });
      if (!containsInternal)
        wt.setSerializedKind(getRightSerializedKind(M));
=======
    if (!wt.isAnySerialized() &&
        hasPublicOrPackageVisibility(wt.getLinkage(), /*includePackage*/ true)) {
      for (auto &entry : wt.getEntries()) {
        // Witness thunks are not serialized, so serialize them here.
        if (entry.getKind() == SILWitnessTable::Method &&
            !entry.getMethodWitness().Witness->isAnySerialized() &&
            isSerializeCandidate(entry.getMethodWitness().Witness,
                                 M.getOptions())) {
          entry.getMethodWitness().Witness->setSerializedKind(getRightSerializedKind(M));
        }
      }
      // Then serialize the witness table itself.
      wt.setSerializedKind(getRightSerializedKind(M));
>>>>>>> 6216ec64
    }
  }
}

/// Recursively walk the call graph and select functions to be serialized.
///
/// The results are stored in \p canSerializeFlags and the result for \p
/// function is returned.
bool CrossModuleOptimization::canSerializeFunction(
                               SILFunction *function,
                               FunctionFlags &canSerializeFlags,
                               int maxDepth) {
  auto iter = canSerializeFlags.find(function);
  // Avoid infinite recursion in case it's a cycle in the call graph.
  if (iter != canSerializeFlags.end())
    return iter->second;

  // Temporarily set the flag to false (to avoid infinite recursion) until we set
  // it to true at the end of this function.
  canSerializeFlags[function] = false;

  if (everything) {
    canSerializeFlags[function] = true;
    return true;
  }

  if (DeclContext *funcCtxt = function->getDeclContext()) {
    if (!canUseFromInline(funcCtxt))
      return false;
  }

  if (function->isAnySerialized()) {
    canSerializeFlags[function] = true;
    return true;
  }

  if (!function->isDefinition() || function->isAvailableExternally())
    return false;

  // Avoid a stack overflow in case of a very deeply nested call graph.
  if (maxDepth <= 0)
    return false;

  // If someone adds specialization attributes to a function, it's probably the
  // developer's intention that the function is _not_ serialized.
  if (!function->getSpecializeAttrs().empty())
    return false;

  // Do the same check for the specializations of such functions.
  if (function->isSpecialization()) {
    const SILFunction *parent = function->getSpecializationInfo()->getParent();
    // Don't serialize exported (public) specializations.
    if (!parent->getSpecializeAttrs().empty() &&
        function->getLinkage() == SILLinkage::Public)
      return false;
  }

  // Ask the heuristic.
  if (!shouldSerialize(function))
    return false;

  // Check if any instruction prevents serializing the function.
  for (SILBasicBlock &block : *function) {
    for (SILInstruction &inst : block) {
      if (!canSerializeInstruction(&inst, canSerializeFlags, maxDepth)) {
        return false;
      }
    }
  }
  canSerializeFlags[function] = true;
  return true;
}

/// Returns true if \p inst can be serialized.
///
/// If \p inst is a function_ref, recursively visits the referenced function.
bool CrossModuleOptimization::canSerializeInstruction(
    SILInstruction *inst, FunctionFlags &canSerializeFlags, int maxDepth) {
  // First check if any result or operand types prevent serialization.
  for (SILValue result : inst->getResults()) {
    if (!canSerializeType(result->getType()))
      return false;
  }
  for (Operand &op : inst->getAllOperands()) {
    if (!canSerializeType(op.get()->getType()))
      return false;
  }

  if (auto *FRI = dyn_cast<FunctionRefBaseInst>(inst)) {
    SILFunction *callee = FRI->getReferencedFunctionOrNull();
    if (!callee)
      return false;

    // In conservative mode we don't want to turn non-public functions into
    // public functions, because that can increase code size. E.g. if the
    // function is completely inlined afterwards.
    // Also, when emitting TBD files, we cannot introduce a new public symbol.
    if (conservative || M.getOptions().emitTBD) {
      if (!isReferenceSerializeCandidate(callee, M.getOptions()))
        return false;
    }

    // In some project configurations imported C functions are not necessarily
    // public in their modules.
    if (conservative && callee->hasClangNode())
      return false;

    // Recursively walk down the call graph.
    if (canSerializeFunction(callee, canSerializeFlags, maxDepth - 1))
      return true;

    // In case a public/internal/private function cannot be serialized, it's
    // still possible to make them public and reference them from the serialized
    // caller function.
    // Note that shared functions can be serialized, but not used from
    // inline.
    if (!canUseFromInline(callee))
      return false;

    return true;
  }
  if (auto *GAI = dyn_cast<GlobalAddrInst>(inst)) {
    SILGlobalVariable *global = GAI->getReferencedGlobal();
    if ((conservative || M.getOptions().emitTBD) &&
        !isReferenceSerializeCandidate(global, M.getOptions())) {
      return false;
    }

    // In some project configurations imported C variables are not necessarily
    // public in their modules.
    if (conservative && global->hasClangNode())
      return false;

    return true;
  }
  if (auto *KPI = dyn_cast<KeyPathInst>(inst)) {
    bool canUse = true;
    KPI->getPattern()->visitReferencedFunctionsAndMethods(
        [&](SILFunction *func) {
          if (!canUseFromInline(func))
            canUse = false;
        },
        [&](SILDeclRef method) {
          if (method.isForeign)
            canUse = false;
          else if (isPackageCMOEnabled(method.getModuleContext())) {
            // If the referenced keypath is internal, do not
            // serialize.
            auto methodScope = method.getDecl()->getFormalAccessScope(
                nullptr,
                /*treatUsableFromInlineAsPublic*/ true);
            canUse = methodScope.isPublicOrPackage();
          }
        });
    return canUse;
  }
  if (auto *MI = dyn_cast<MethodInst>(inst)) {
    // If a class_method or witness_method is internal,
    // it can't be serialized.
    auto member = MI->getMember();
    auto canUse = !member.isForeign;
    if (canUse && isPackageCMOEnabled(member.getModuleContext())) {
      auto methodScope = member.getDecl()->getFormalAccessScope(
          nullptr,
          /*treatUsableFromInlineAsPublic*/ true);
      canUse = methodScope.isPublicOrPackage();
    }
    return canUse;
  }
  if (auto *REAI = dyn_cast<RefElementAddrInst>(inst)) {
    // In conservative mode, we don't support class field accesses of non-public
    // properties, because that would require to make the field decl public -
    // which keeps more metadata alive.
    return !conservative ||
           REAI->getField()->getEffectiveAccess() >= AccessLevel::Package;
  }
  return true;
}

bool CrossModuleOptimization::canSerializeGlobal(SILGlobalVariable *global) {
  // Check for referenced functions in the initializer.
  for (const SILInstruction &initInst : *global) {
    if (auto *FRI = dyn_cast<FunctionRefInst>(&initInst)) {
      SILFunction *referencedFunc = FRI->getReferencedFunction();
      
      // In conservative mode we don't want to turn non-public functions into
      // public functions, because that can increase code size. E.g. if the
      // function is completely inlined afterwards.
      // Also, when emitting TBD files, we cannot introduce a new public symbol.
      if ((conservative || M.getOptions().emitTBD) &&
          !isReferenceSerializeCandidate(referencedFunc, M.getOptions())) {
        return false;
      }

      if (!canUseFromInline(referencedFunc))
        return false;
    }
  }
  return true;
}

bool CrossModuleOptimization::canSerializeType(SILType type) {
  auto iter = typesChecked.find(type);
  if (iter != typesChecked.end())
    return iter->getSecond();

  bool success = !type.getASTType().findIf(
    [this](Type rawSubType) {
      CanType subType = rawSubType->getCanonicalType();
      if (NominalTypeDecl *subNT = subType->getNominalOrBoundGenericNominal()) {

        if (conservative && subNT->getEffectiveAccess() < AccessLevel::Package) {
          return true;
        }

        // Exclude types which are defined in an @_implementationOnly imported
        // module. Such modules are not transitively available.
        if (!canUseFromInline(subNT)) {
          return true;
        }
      }
      return false;
    });
  typesChecked[type] = success;
  return success;
}

/// Returns true if the function in \p funcCtxt could be linked statically to
/// this module.
static bool couldBeLinkedStatically(DeclContext *funcCtxt, SILModule &module) {
  if (!funcCtxt)
    return true;
  ModuleDecl *funcModule = funcCtxt->getParentModule();
  // If the function is in the same module, it's not in another module which
  // could be linked statically.
  if (module.getSwiftModule() == funcModule)
    return false;
    
  // The stdlib module is always linked dynamically.
  if (funcModule == module.getASTContext().getStdlibModule())
    return false;
    
  // Conservatively assume the function is in a statically linked module.
  return true;
}

/// Returns true if the \p declCtxt can be used from a serialized function.
bool CrossModuleOptimization::canUseFromInline(DeclContext *declCtxt) {
  if (everything)
    return true;

  if (!M.getSwiftModule()->canBeUsedForCrossModuleOptimization(declCtxt))
    return false;

  /// If we are emitting a TBD file, the TBD file only contains public symbols
  /// of this module. But not public symbols of imported modules which are
  /// statically linked to the current binary.
  /// This prevents referencing public symbols from other modules which could
  /// (potentially) linked statically. Unfortunately there is no way to find out
  /// if another module is linked statically or dynamically, so we have to be
  /// conservative here.
  if (conservative && M.getOptions().emitTBD && couldBeLinkedStatically(declCtxt, M))
    return false;
    
  return true;
}

/// Returns true if the function \p func can be used from a serialized function.
bool CrossModuleOptimization::canUseFromInline(SILFunction *function) {
  if (everything)
    return true;

  if (DeclContext *funcCtxt = function->getDeclContext()) {
    if (!canUseFromInline(funcCtxt))
      return false;
  }

  switch (function->getLinkage()) {
  case SILLinkage::PublicNonABI:
  case SILLinkage::PackageNonABI:
  case SILLinkage::HiddenExternal:
    return false;
  case SILLinkage::Shared:
    // static inline C functions
    if (!function->isDefinition() && function->hasClangNode())
      return true;
    return false;
  case SILLinkage::Public:
  case SILLinkage::Package:
  case SILLinkage::Hidden:
  case SILLinkage::Private:
  case SILLinkage::PublicExternal:
  case SILLinkage::PackageExternal:
    break;
  }
  return true;
}

/// Decide whether to serialize a function.
bool CrossModuleOptimization::shouldSerialize(SILFunction *function) {
  // Check if we already handled this function before.
  if (isSerializedWithRightKind(M, function))
    return false;

  if (everything)
    return true;

  if (function->hasSemanticsAttr("optimize.no.crossmodule"))
    return false;

  if (!conservative) {
    // The basic heuristic: serialize all generic functions, because it makes a
    // huge difference if generic functions can be specialized or not.
    if (function->getLoweredFunctionType()->isPolymorphic())
      return true;

    if (function->getLinkage() == SILLinkage::Shared)
      return true;
  }

  // If package-cmo is enabled, we don't want to limit inlining
  // or should at least increase the cap.
  if (!M.getSwiftModule()->serializePackageEnabled()) {
    // Also serialize "small" non-generic functions.
    int size = 0;
    for (SILBasicBlock &block : *function) {
      for (SILInstruction &inst : block) {
        size += (int)instructionInlineCost(inst);
        if (size >= CMOFunctionSizeLimit)
          return false;
      }
    }
  }

  return true;
}

/// Serialize \p function and recursively all referenced functions which are
/// marked in \p canSerializeFlags.
void CrossModuleOptimization::serializeFunction(SILFunction *function,
                                                const FunctionFlags &canSerializeFlags) {
  if (isSerializedWithRightKind(M, function))
    return;

  if (!canSerializeFlags.lookup(function))
    return;

  function->setSerializedKind(getRightSerializedKind(M));

  for (SILBasicBlock &block : *function) {
    for (SILInstruction &inst : block) {
      InstructionVisitor::makeTypesUsableFromInline(&inst, *this);
      serializeInstruction(&inst, canSerializeFlags);
    }
  }
}

/// Prepare \p inst for serialization.
///
/// If \p inst is a function_ref, recursively visits the referenced function.
void CrossModuleOptimization::serializeInstruction(SILInstruction *inst,
                                       const FunctionFlags &canSerializeFlags) {
  // Put callees onto the worklist if they should be serialized as well.
  if (auto *FRI = dyn_cast<FunctionRefBaseInst>(inst)) {
    SILFunction *callee = FRI->getReferencedFunctionOrNull();
    assert(callee);
    if (!callee->isDefinition() || callee->isAvailableExternally())
      return;
    if (canUseFromInline(callee)) {
      if (conservative) {
        // In conservative mode, avoid making non-public functions public,
        // because that can increase code size.
        if (callee->getLinkage() == SILLinkage::Private ||
            callee->getLinkage() == SILLinkage::Hidden) {
          if (callee->getEffectiveSymbolLinkage() == SILLinkage::Public) {
            // It's a internal/private class method. There is no harm in making
            // it public, because it gets public symbol linkage anyway.
            makeFunctionUsableFromInline(callee);
          } else {
            // Treat the function like a 'shared' function, e.g. like a
            // specialization. This is better for code size than to make it
            // public, because in conservative mode we are only do this for very
            // small functions.
            callee->setLinkage(SILLinkage::Shared);
          }
        }
      } else {
        // Make the function 'public'.
        makeFunctionUsableFromInline(callee);
      }
    }
    serializeFunction(callee, canSerializeFlags);
    assert(isSerializedWithRightKind(M, callee) ||
           isPackageOrPublic(callee->getLinkage(), M.getOptions()));
    return;
  }

  if (auto *GAI = dyn_cast<GlobalAddrInst>(inst)) {
    SILGlobalVariable *global = GAI->getReferencedGlobal();
    if (canSerializeGlobal(global)) {
      serializeGlobal(global);
    }
    if (!hasPublicOrPackageVisibility(
            global->getLinkage(),
            M.getSwiftModule()->serializePackageEnabled())) {
      global->setLinkage(SILLinkage::Public);
    }
    return;
  }
  if (auto *KPI = dyn_cast<KeyPathInst>(inst)) {
    KPI->getPattern()->visitReferencedFunctionsAndMethods(
        [this](SILFunction *func) { makeFunctionUsableFromInline(func); },
        [this](SILDeclRef method) { keepMethodAlive(method); });
    return;
  }
  if (auto *MI = dyn_cast<MethodInst>(inst)) {
    keepMethodAlive(MI->getMember());
    return;
  }
  if (auto *REAI = dyn_cast<RefElementAddrInst>(inst)) {
    makeDeclUsableFromInline(REAI->getField());
  }
}

void CrossModuleOptimization::serializeGlobal(SILGlobalVariable *global) {
  if (isSerializedWithRightKind(M, global))
    return;
  for (const SILInstruction &initInst : *global) {
    if (auto *FRI = dyn_cast<FunctionRefInst>(&initInst)) {
      SILFunction *callee = FRI->getReferencedFunction();
      if (callee->isDefinition() && !callee->isAvailableExternally())
        makeFunctionUsableFromInline(callee);
    }
  }
  global->setSerializedKind(getRightSerializedKind(M));
}

void CrossModuleOptimization::keepMethodAlive(SILDeclRef method) {
  if (method.isForeign)
    return;
  // Prevent the method from dead-method elimination.
  auto *methodDecl = cast<AbstractFunctionDecl>(method.getDecl());
  M.addExternallyVisibleDecl(getBaseMethod(methodDecl));
}

void CrossModuleOptimization::makeFunctionUsableFromInline(SILFunction *function) {
  assert(canUseFromInline(function));
  if (!isAvailableExternally(function->getLinkage()) &&
      !isPackageOrPublic(function->getLinkage(), M.getOptions())) {
    function->setLinkage(SILLinkage::Public);
  }
}

/// Make a nominal type, including it's context, usable from inline.
void CrossModuleOptimization::makeDeclUsableFromInline(ValueDecl *decl) {
  if (decl->getEffectiveAccess() >= AccessLevel::Package)
    return;

  // We must not modify decls which are defined in other modules.
  if (M.getSwiftModule() != decl->getDeclContext()->getParentModule())
    return;

  if (!isPackageOrPublic(decl->getFormalAccess(), M.getOptions()) &&
      !decl->isUsableFromInline()) {
    // Mark the nominal type as "usableFromInline".
    // TODO: find a way to do this without modifying the AST. The AST should be
    // immutable at this point.
    auto &ctx = decl->getASTContext();
    auto *attr = new (ctx) UsableFromInlineAttr(/*implicit=*/true);
    decl->getAttrs().add(attr);

    if (everything) {
      // The following does _not_ apply to the Package CMO as
      // it is only supported for the conservative mode.
      //
      // With non-package CMO, serialize vtables, their superclass
      // vtables, and make all vfunctions usable from inline.
      if (auto *classDecl = dyn_cast<ClassDecl>(decl)) {
        auto *vTable = M.lookUpVTable(classDecl);
        vTable->setSerializedKind(IsSerialized);
        for (auto &entry : vTable->getEntries()) {
          makeFunctionUsableFromInline(entry.getImplementation());
        }

        classDecl->walkSuperclasses([&](ClassDecl *superClassDecl) {
          auto *vTable = M.lookUpVTable(superClassDecl);
          if (!vTable) {
            return TypeWalker::Action::Stop;
          }
          vTable->setSerializedKind(IsSerialized);
          for (auto &entry : vTable->getEntries()) {
            makeFunctionUsableFromInline(entry.getImplementation());
          }
          return TypeWalker::Action::Continue;
        });
      }
    }
  }
  if (auto *nominalCtx = dyn_cast<NominalTypeDecl>(decl->getDeclContext())) {
    makeDeclUsableFromInline(nominalCtx);
  } else if (auto *extCtx = dyn_cast<ExtensionDecl>(decl->getDeclContext())) {
    if (auto *extendedNominal = extCtx->getExtendedNominal()) {
      makeDeclUsableFromInline(extendedNominal);
    }
  } else if (decl->getDeclContext()->isLocalContext()) {
    // TODO
  }
}

/// Ensure that the \p type is usable from serialized functions.
void CrossModuleOptimization::makeTypeUsableFromInline(CanType type) {
  if (!typesHandled.insert(type.getPointer()).second)
    return;

  if (NominalTypeDecl *NT = type->getNominalOrBoundGenericNominal()) {
    makeDeclUsableFromInline(NT);
  }

  // Also make all sub-types usable from inline.
  type.visit([this](Type rawSubType) {
    CanType subType = rawSubType->getCanonicalType();
    if (typesHandled.insert(subType.getPointer()).second) {
      if (NominalTypeDecl *subNT = subType->getNominalOrBoundGenericNominal()) {
        makeDeclUsableFromInline(subNT);
      }
    }
  });
}

/// Ensure that all replacement types of \p substs are usable from serialized
/// functions.
void CrossModuleOptimization::makeSubstUsableFromInline(
                                                const SubstitutionMap &substs) {
  for (Type replType : substs.getReplacementTypes()) {
    makeTypeUsableFromInline(replType->getCanonicalType());
  }
  for (ProtocolConformanceRef pref : substs.getConformances()) {
    if (pref.isConcrete()) {
      ProtocolConformance *concrete = pref.getConcrete();
      makeDeclUsableFromInline(concrete->getProtocol());
    }
  }
}

class CrossModuleOptimizationPass: public SILModuleTransform {
  void run() override {

    auto &M = *getModule();
    if (M.getSwiftModule()->isResilient() &&
        !M.getSwiftModule()->serializePackageEnabled())
      return;
    if (!M.isWholeModule())
      return;

    bool conservative = false;
    bool everything = SerializeEverything;
    switch (M.getOptions().CMOMode) {
      case swift::CrossModuleOptimizationMode::Off:
        break;
      case swift::CrossModuleOptimizationMode::Default:
        conservative = true;
        break;
      case swift::CrossModuleOptimizationMode::Aggressive:
        conservative = false;
        break;
      case swift::CrossModuleOptimizationMode::Everything:
        everything = true;
        break;
    }

    if (!everything &&
        M.getOptions().CMOMode == swift::CrossModuleOptimizationMode::Off) {
      return;
    }

    CrossModuleOptimization CMO(M, conservative, everything);
    CMO.serializeFunctionsInModule(PM);

    // Serialize SIL v-tables and witness-tables if package-cmo is enabled.
    CMO.serializeTablesInModule();
  }
};

} // end anonymous namespace

SILTransform *swift::createCrossModuleOptimization() {
  return new CrossModuleOptimizationPass();
}<|MERGE_RESOLUTION|>--- conflicted
+++ resolved
@@ -207,7 +207,6 @@
                                     SILFunction *f) {
   // If Package CMO is enabled in resilient mode, return
   // true if the function is [serialized] due to @inlinable
-<<<<<<< HEAD
   // (or similar) or [serialized_for_pkg] due to this
   // optimization.
   return isPackageCMOEnabled(mod.getSwiftModule()) ? f->isAnySerialized()
@@ -217,19 +216,6 @@
                                       SILGlobalVariable *g) {
   return isPackageCMOEnabled(mod.getSwiftModule()) ? g->isAnySerialized()
                                                    : g->isSerialized();
-=======
-  // (or similar) or [serialized_for_pkg] due to this 
-  // optimization.
-  return mod.getSwiftModule()->serializePackageEnabled() &&
-         mod.getSwiftModule()->isResilient() ?
-         f->isAnySerialized() : f->isSerialized();
-}
-static bool isSerializedWithRightKind(const SILModule &mod,
-                                      SILGlobalVariable *g) {
-  return mod.getSwiftModule()->serializePackageEnabled() &&
-         mod.getSwiftModule()->isResilient() ?
-         g->isAnySerialized() : g->isSerialized();
->>>>>>> 6216ec64
 }
 static SerializedKind_t getRightSerializedKind(const SILModule &mod) {
   return isPackageCMOEnabled(mod.getSwiftModule()) ? IsSerializedForPackage
@@ -298,11 +284,7 @@
     return;
 
   for (const auto &vt : M.getVTables()) {
-<<<<<<< HEAD
     if (vt->getSerializedKind() != getRightSerializedKind(M) &&
-=======
-    if (!vt->isAnySerialized() &&
->>>>>>> 6216ec64
         vt->getClass()->getEffectiveAccess() >= AccessLevel::Package) {
       // This checks if a vtable entry is not serialized and attempts to
       // serialize (and its references) if they have the right visibility.
@@ -338,7 +320,6 @@
 
   // Witness thunks are not serialized, so serialize them here.
   for (auto &wt : M.getWitnessTables()) {
-<<<<<<< HEAD
     if (wt.getSerializedKind() != getRightSerializedKind(M) &&
         hasPublicOrPackageVisibility(wt.getLinkage(), /*includePackage*/ true)) {
       // This checks if a wtable entry is not serialized and attempts to
@@ -373,21 +354,6 @@
           });
       if (!containsInternal)
         wt.setSerializedKind(getRightSerializedKind(M));
-=======
-    if (!wt.isAnySerialized() &&
-        hasPublicOrPackageVisibility(wt.getLinkage(), /*includePackage*/ true)) {
-      for (auto &entry : wt.getEntries()) {
-        // Witness thunks are not serialized, so serialize them here.
-        if (entry.getKind() == SILWitnessTable::Method &&
-            !entry.getMethodWitness().Witness->isAnySerialized() &&
-            isSerializeCandidate(entry.getMethodWitness().Witness,
-                                 M.getOptions())) {
-          entry.getMethodWitness().Witness->setSerializedKind(getRightSerializedKind(M));
-        }
-      }
-      // Then serialize the witness table itself.
-      wt.setSerializedKind(getRightSerializedKind(M));
->>>>>>> 6216ec64
     }
   }
 }
