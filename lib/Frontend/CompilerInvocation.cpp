--- conflicted
+++ resolved
@@ -50,12 +50,12 @@
 /// Converts a llvm::Triple to a llvm::VersionTuple.
 static llvm::VersionTuple
 getVersionTuple(const llvm::Triple &triple) {
-  unsigned major, minor, patch;
-  if (triple.isMacOSX())
-    triple.getMacOSXVersion(major, minor, patch);
-  else
-    triple.getOSVersion(major, minor, patch);
-  return llvm::VersionTuple(major, minor, patch);
+  if (triple.isMacOSX()) {
+    llvm::VersionTuple OSVersion;
+    triple.getMacOSXVersion(OSVersion);
+    return OSVersion;
+  }
+  return triple.getOSVersion();
 }
 
 void CompilerInvocation::computeRuntimeResourcePathFromExecutablePath(
@@ -888,16 +888,7 @@
     // and that library clients will generally raise deployment targets as the
     // library evolves so the min inlining version should be the deployment
     // target by default.
-<<<<<<< HEAD
-    if (triple.isMacOSX()) {
-      llvm::VersionTuple OSVersion;
-      triple.getMacOSXVersion(OSVersion);
-      return OSVersion;
-    }
-    return triple.getOSVersion();
-=======
     return targetVersion;
->>>>>>> c2f5d57d
   };
 
   Opts.MinimumInliningTargetVersion =
