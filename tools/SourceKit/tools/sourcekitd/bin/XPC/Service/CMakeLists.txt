if (NOT SOURCEKIT_INSTALLING_INPROC)
  add_sourcekit_xpc_service(SourceKitService sourcekitd
    XPCService.cpp XpcTracing.cpp
    DEPENDS SourceKitSwiftLang sourcekitdAPI
<<<<<<< HEAD
    COMPONENT_DEPENDS support coverage
=======
    LLVM_COMPONENT_DEPENDS support
>>>>>>> b120535d
  )
endif()

if (NOT SOURCEKIT_DEPLOYMENT_OS MATCHES "^macosx")
  add_definitions(-DSOURCEKIT_UNVERSIONED_FRAMEWORK_BUNDLE)
endif()<|MERGE_RESOLUTION|>--- conflicted
+++ resolved
@@ -2,11 +2,7 @@
   add_sourcekit_xpc_service(SourceKitService sourcekitd
     XPCService.cpp XpcTracing.cpp
     DEPENDS SourceKitSwiftLang sourcekitdAPI
-<<<<<<< HEAD
-    COMPONENT_DEPENDS support coverage
-=======
-    LLVM_COMPONENT_DEPENDS support
->>>>>>> b120535d
+    LLVM_COMPONENT_DEPENDS support coverage
   )
 endif()
 
