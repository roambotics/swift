//===--- SourceFile.h - The contents of a source file -----------*- C++ -*-===//
//
// This source file is part of the Swift.org open source project
//
// Copyright (c) 2014 - 2019 Apple Inc. and the Swift project authors
// Licensed under Apache License v2.0 with Runtime Library Exception
//
// See https://swift.org/LICENSE.txt for license information
// See https://swift.org/CONTRIBUTORS.txt for the list of Swift project authors
//
//===----------------------------------------------------------------------===//

#ifndef SWIFT_AST_SOURCEFILE_H
#define SWIFT_AST_SOURCEFILE_H

#include "swift/AST/ASTNode.h"
#include "swift/AST/FileUnit.h"
#include "swift/AST/Import.h"
#include "swift/AST/SynthesizedFileUnit.h"
#include "swift/Basic/Debug.h"
#include "llvm/ADT/Hashing.h"
#include "llvm/ADT/SetVector.h"
#include "llvm/ADT/SmallPtrSet.h"
#include "llvm/ADT/STLExtras.h"

namespace swift {

class PersistentParserState;

/// Kind of import affecting how a decl can be reexported.
///
/// This is sorted in order of priority in case the same module is imported
/// differently. e.g. a normal import (None) offers more visibility than
/// an @_spiOnly import, which offers more visibility than an
/// @_implementationOnly import. The logic of \c getRestrictedImportKind relies
/// on the order of this enum.
///
/// This is a subset of \c DisallowedOriginKind.
///
/// \sa getRestrictedImportKind
enum class RestrictedImportKind {
  MissingImport,
  ImplementationOnly,
  SPIOnly,
  None // No restriction, i.e. the module is imported publicly.
};

/// Import that limits the access level of imported entities.
using ImportAccessLevel = llvm::Optional<AttributedImport<ImportedModule>>;

/// A file containing Swift source code.
///
/// This is a .swift or .sil file (or a virtual file, such as the contents of
/// the REPL). Since it contains raw source, it must be type checked for IR
/// generation.
class SourceFile final : public FileUnit {
  friend class ParseSourceFileRequest;

public:
  /// Flags that direct how the source file is parsed.
  enum class ParsingFlags : uint8_t {
    /// Whether to disable delayed parsing for nominal type, extension, and
    /// function bodies.
    ///
    /// If set, type and function bodies will be parsed eagerly. Otherwise they
    /// will be lazily parsed when their contents is queried. This lets us avoid
    /// building AST nodes when they're not needed.
    ///
    /// This is set for primary files, since we want to type check all
    /// declarations and function bodies anyway, so there's no benefit in lazy
    /// parsing.
    DisableDelayedBodies = 1 << 0,

    /// Whether to disable evaluating the conditions of #if decls.
    ///
    /// If set, #if decls are parsed as-is. Otherwise, the bodies of any active
    /// clauses are hoisted such that they become sibling nodes with the #if
    /// decl.
    ///
    /// FIXME: When condition evaluation moves to a later phase, remove this
    /// and the associated language option.
    DisablePoundIfEvaluation = 1 << 1,

    /// Whether to save the file's parsed tokens.
    CollectParsedTokens = 1 << 2,

    /// Whether to compute the interface hash of the file.
    EnableInterfaceHash = 1 << 3,

    /// Whether to suppress warnings when parsing. This is set for secondary
    /// files, as they get parsed multiple times.
    SuppressWarnings = 1 << 4,

    /// Ensure that the SwiftSyntax tree round trips correctly.
    RoundTrip = 1 << 5,

    /// Validate the new SwiftSyntax parser diagnostics.
    ValidateNewParserDiagnostics = 1 << 6,
  };
  using ParsingOptions = OptionSet<ParsingFlags>;

  /// Retrieve the parsing options specified in the LangOptions.
  static ParsingOptions getDefaultParsingOptions(const LangOptions &langOpts);

private:
  std::unique_ptr<SourceLookupCache> Cache;
  SourceLookupCache &getCache() const;

  /// This is the list of modules that are imported by this module.
  ///
  /// This is \c None until it is filled in by the import resolution phase.
  llvm::Optional<ArrayRef<AttributedImport<ImportedModule>>> Imports;

  /// Which imports have made use of @preconcurrency.
  llvm::SmallDenseSet<AttributedImport<ImportedModule>>
      PreconcurrencyImportsUsed;

  /// A unique identifier representing this file; used to mark private decls
  /// within the file to keep them from conflicting with other files in the
  /// same module.
  mutable Identifier PrivateDiscriminator;

  /// The root TypeRefinementContext for this SourceFile.
  ///
  /// This is set during type checking.
  TypeRefinementContext *TRC = nullptr;

  /// Either the class marked \@NS/UIApplicationMain or the synthesized FuncDecl
  /// that calls main on the type marked @main.
  ValueDecl *MainDecl = nullptr;

  /// The source location of the main type.
  SourceLoc MainDeclDiagLoc;

  /// A hash of all interface-contributing tokens that have been lexed for
  /// this source file.
  ///
  /// We only collect interface hash for primary input files.
  llvm::Optional<StableHasher> InterfaceHasher;

  /// The ID for the memory buffer containing this file's source.
  ///
  /// May be -1, to indicate no association with a buffer.
  int BufferID;

  /// The parsing options for the file.
  ParsingOptions ParsingOpts;

  /// Whether this is a primary source file which we'll be generating code for.
  bool IsPrimary;

  /// The scope map that describes this source file.
  NullablePtr<ASTScope> Scope = nullptr;

   /// The set of parsed decls with opaque return types that have not yet
   /// been validated.
   llvm::SetVector<ValueDecl *> UnvalidatedDeclsWithOpaqueReturnTypes;
  
  /// The set of validated opaque return type decls in the source file.
  llvm::SmallVector<OpaqueTypeDecl *, 4> OpaqueReturnTypes;
  llvm::StringMap<OpaqueTypeDecl *> ValidatedOpaqueReturnTypes;
  /// The set of opaque type decls that have not yet been validated.
  ///
  /// \note This is populated as opaque type decls are created. Validation
  /// requires mangling the naming decl, which would lead to circularity
  /// if it were done from OpaqueResultTypeRequest.
  llvm::SetVector<OpaqueTypeDecl *> UnvalidatedOpaqueReturnTypes;

<<<<<<< HEAD
  /// The set of declarations with valid runtime discoverable attributes
  /// located in the source file.
  llvm::SetVector<ValueDecl *> DeclsWithRuntimeDiscoverableAttrs;

  /// The list of functions defined in this file whose bodies have yet to be
  /// typechecked. They must be held in this list instead of eagerly validated
  /// because their bodies may force us to perform semantic checks of arbitrary
  /// complexity, and we currently cannot handle those checks in isolation. E.g.
  /// we cannot, in general, perform witness matching on singular requirements
  /// unless the entire conformance has been evaluated.
  std::vector<AbstractFunctionDecl *> DelayedFunctions;

=======
>>>>>>> 88c41418
  /// The list of top-level items in the source file. This is \c None if
  /// they have not yet been parsed.
  /// FIXME: Once addTopLevelDecl/prependTopLevelDecl
  /// have been removed, this can become an optional ArrayRef.
  llvm::Optional<std::vector<ASTNode>> Items;

  /// The list of hoisted declarations. See Decl::isHoisted().
  /// This is only used by lldb.
  std::vector<Decl *> Hoisted;

  using SeparatelyImportedOverlayMap =
    llvm::SmallDenseMap<ModuleDecl *, llvm::SmallPtrSet<ModuleDecl *, 1>>;

  /// Keys are modules which are shadowed by one or more separately-imported
  /// overlays; values are the list of overlays shadowing them.
  ///
  /// This is used by cross-import overlays to make their members appear to
  /// be part of the underlying module. (ClangImporter overlays use a different
  /// mechanism which is not SourceFile-dependent.)
  SeparatelyImportedOverlayMap separatelyImportedOverlays;

  /// A pointer to PersistentParserState with a function reference to its
  /// deleter to handle the fact that it's forward declared.
  using ParserStatePtr =
      std::unique_ptr<PersistentParserState, void (*)(PersistentParserState *)>;

  /// Stores delayed parser state that code completion needs to be able to
  /// resume parsing at the code completion token in the file.
  ParserStatePtr DelayedParserState =
      ParserStatePtr(/*ptr*/ nullptr, /*deleter*/ nullptr);

  friend class HasImportsMatchingFlagRequest;

  /// Indicates which import options have valid caches. Storage for
  /// \c HasImportsMatchingFlagRequest.
  ImportOptions validCachedImportOptions;

  /// The cached computation of which import flags are present in the file.
  /// Storage for \c HasImportsMatchingFlagRequest.
  ImportOptions cachedImportOptions;

  friend ASTContext;

public:
  /// Appends the given declaration to the end of the top-level decls list. Do
  /// not add any additional uses of this function.
  void addTopLevelDecl(Decl *d);

  /// Prepends a declaration to the top-level decls list.
  ///
  /// FIXME: This entrypoint exists to support LLDB. Calls to this function are
  /// always a mistake, and additional uses should not be added.
  ///
  /// See rdar://58355191
  void prependTopLevelDecl(Decl *d);

  /// Add a hoisted declaration. See Decl::isHoisted().
  void addHoistedDecl(Decl *d);

  /// Retrieves an immutable view of the list of top-level items in this file.
  ArrayRef<ASTNode> getTopLevelItems() const;

  /// Retrieves an immutable view of the list of top-level decls in this file.
  ///
  /// NOTE: Please use getTopLevelItems() instead.
  ArrayRef<Decl *> getTopLevelDecls() const;

  /// Retrieves an immutable view of the list of hoisted decls in this file.
  /// See Decl::isHoisted().
  ArrayRef<Decl *> getHoistedDecls() const;

  /// Retrieves an immutable view of the top-level items if they have already
  /// been parsed, or \c None if they haven't. Should only be used for dumping.
  llvm::Optional<ArrayRef<ASTNode>> getCachedTopLevelItems() const {
    if (!Items)
      return llvm::None;
    return llvm::makeArrayRef(*Items);
  }

  /// Retrieve the parsing options for the file.
  ParsingOptions getParsingOptions() const { return ParsingOpts; }

  /// Whether this source file is a primary file, meaning that we're generating
  /// code for it. Note this method returns \c false in WMO.
  bool isPrimary() const { return IsPrimary; }

  /// Retrieve the \c ExportedSourceFile instance produced by ASTGen, which
  /// includes the SourceFileSyntax node corresponding to this source file.
  void *getExportedSourceFile() const;

  /// The list of local type declarations in the source file.
  llvm::SetVector<TypeDecl *> LocalTypeDecls;

  /// Defer type checking of `AFD` to the end of `Sema`
  void addDelayedFunction(AbstractFunctionDecl *AFD);

  /// Typecheck the bodies of all lazily checked functions
  void typeCheckDelayedFunctions();

  /// A mapping from Objective-C selectors to the methods that have
  /// those selectors.
  llvm::DenseMap<ObjCSelector, llvm::TinyPtrVector<AbstractFunctionDecl *>>
    ObjCMethods;

  /// List of Objective-C methods, which is used for checking unintended
  /// Objective-C overrides.
  std::vector<AbstractFunctionDecl *> ObjCMethodList;

  /// An unsatisfied, optional @objc requirement in a protocol conformance.
  using ObjCUnsatisfiedOptReq = std::pair<DeclContext *, AbstractFunctionDecl *>;

  /// List of optional @objc protocol requirements that have gone
  /// unsatisfied, which might conflict with other Objective-C methods.
  std::vector<ObjCUnsatisfiedOptReq> ObjCUnsatisfiedOptReqs;

  /// A selector that is used by two different declarations in the same class.
  struct ObjCMethodConflict {
    NominalTypeDecl *typeDecl;
    ObjCSelector selector;
    bool isInstanceMethod;

    ObjCMethodConflict(NominalTypeDecl *typeDecl, ObjCSelector selector,
                       bool isInstanceMethod)
        : typeDecl(typeDecl), selector(selector),
          isInstanceMethod(isInstanceMethod)
    {}
  };

  /// List of Objective-C member conflicts we have found during type checking.
  llvm::SetVector<ObjCMethodConflict> ObjCMethodConflicts;

  /// List of attributes added by access notes, used to emit remarks for valid
  /// ones.
  llvm::DenseMap<ValueDecl *, std::vector<DeclAttribute *>>
      AttrsAddedByAccessNotes;

  /// Describes what kind of file this is, which can affect some type checking
  /// and other behavior.
  const SourceFileKind Kind;

  enum ASTStage_t {
    /// The source file has not had its imports resolved or been type checked.
    Unprocessed,
    /// Import resolution has completed.
    ImportsResolved,
    /// Type checking has completed.
    TypeChecked
  };

  /// Defines what phases of parsing and semantic analysis are complete for a
  /// source file.
  ///
  /// Only files that have been fully processed (i.e. type-checked) will be
  /// forwarded on to IRGen.
  ASTStage_t ASTStage = Unprocessed;

  /// Virtual file paths declared by \c #sourceLocation(file:) declarations in
  /// this source file.
  llvm::SmallVector<Located<StringRef>, 0> VirtualFilePaths;

  /// Returns information about the file paths used for diagnostics and magic
  /// identifiers in this source file, including virtual filenames introduced by
  /// \c #sourceLocation(file:) declarations.
  llvm::StringMap<SourceFilePathInfo> getInfoForUsedFilePaths() const;

  SourceFile(ModuleDecl &M, SourceFileKind K, llvm::Optional<unsigned> bufferID,
             ParsingOptions parsingOpts = {}, bool isPrimary = false);

  ~SourceFile();

  bool hasImports() const {
    return Imports.has_value();
  }

  /// Retrieve an immutable view of the source file's imports.
  ArrayRef<AttributedImport<ImportedModule>> getImports() const {
    return *Imports;
  }

  /// Set the imports for this source file. This gets called by import
  /// resolution.
  void setImports(ArrayRef<AttributedImport<ImportedModule>> imports);

  /// Whether the given import has used @preconcurrency.
  bool hasImportUsedPreconcurrency(
      AttributedImport<ImportedModule> import) const;

  /// Note that the given import has used @preconcurrency/
  void setImportUsedPreconcurrency(
      AttributedImport<ImportedModule> import);

  enum ImportQueryKind {
    /// Return the results for testable or private imports.
    TestableAndPrivate,
    /// Return the results only for testable imports.
    TestableOnly,
    /// Return the results only for private imports.
    PrivateOnly
  };

  bool
  hasTestableOrPrivateImport(AccessLevel accessLevel, const ValueDecl *ofDecl,
                             ImportQueryKind kind = TestableAndPrivate) const;

  /// Does this source file have any imports with \c flag?
  /// If not, we can fast-path module checks.
  bool hasImportsWithFlag(ImportFlags flag) const;

  /// Get the most permissive restriction applied to the imports of \p module.
  RestrictedImportKind getRestrictedImportKind(const ModuleDecl *module) const;

  /// Return the import of \p targetModule from this file with the most
  /// permissive access level.
  ImportAccessLevel getImportAccessLevel(const ModuleDecl *targetModule) const;

  /// Find all SPI names imported from \p importedModule by this file,
  /// collecting the identifiers in \p spiGroups.
  virtual void
  lookupImportedSPIGroups(
                const ModuleDecl *importedModule,
                llvm::SmallSetVector<Identifier, 4> &spiGroups) const override;

  /// Is \p module imported as \c @_weakLinked by this file?
  bool importsModuleAsWeakLinked(const ModuleDecl *module) const override;

  // Is \p targetDecl accessible as an explicitly imported SPI from this file?
  bool isImportedAsSPI(const ValueDecl *targetDecl) const;

  bool shouldCrossImport() const;

  /// Register a separately-imported overlay as shadowing the module that
  /// declares it.
  ///
  /// \returns true if the overlay was added; false if it already existed.
  bool addSeparatelyImportedOverlay(ModuleDecl *overlay,
                                    ModuleDecl *declaring) {
    return std::get<1>(separatelyImportedOverlays[declaring].insert(overlay));
  }

  /// Retrieves a list of separately imported overlays which are shadowing
  /// \p declaring. If any \p overlays are returned, qualified lookups into
  /// \p declaring should be performed into \p overlays instead; since they
  /// are overlays, they will re-export \p declaring, but will also augment it
  /// with additional symbols.
  void getSeparatelyImportedOverlays(
      ModuleDecl *declaring, SmallVectorImpl<ModuleDecl *> &overlays) {
    auto i = separatelyImportedOverlays.find(declaring);
    if (i == separatelyImportedOverlays.end()) return;

    auto &value = std::get<1>(*i);
    overlays.append(value.begin(), value.end());
  }

  SWIFT_DEBUG_DUMPER(dumpSeparatelyImportedOverlays());

  llvm::SmallDenseSet<ImportedModule> MissingImportedModules;

  void addMissingImportedModule(ImportedModule module) const {
     const_cast<SourceFile *>(this)->MissingImportedModules.insert(module);
  }

  void getMissingImportedModules(
         SmallVectorImpl<ImportedModule> &imports) const override;

  void cacheVisibleDecls(SmallVectorImpl<ValueDecl *> &&globals) const;
  const SmallVectorImpl<ValueDecl *> &getCachedVisibleDecls() const;

  virtual void lookupValue(DeclName name, NLKind lookupKind,
                           OptionSet<ModuleLookupFlags> Flags,
                           SmallVectorImpl<ValueDecl*> &result) const override;

  virtual void lookupVisibleDecls(ImportPath::Access accessPath,
                                  VisibleDeclConsumer &consumer,
                                  NLKind lookupKind) const override;

  virtual void lookupClassMembers(ImportPath::Access accessPath,
                                  VisibleDeclConsumer &consumer) const override;
  virtual void
  lookupClassMember(ImportPath::Access accessPath, DeclName name,
                    SmallVectorImpl<ValueDecl*> &results) const override;

  void lookupObjCMethods(
         ObjCSelector selector,
         SmallVectorImpl<AbstractFunctionDecl *> &results) const override;

protected:
  virtual void
  lookupOperatorDirect(Identifier name, OperatorFixity fixity,
                       TinyPtrVector<OperatorDecl *> &results) const override;

  virtual void lookupPrecedenceGroupDirect(
      Identifier name,
      TinyPtrVector<PrecedenceGroupDecl *> &results) const override;

public:
  virtual void getTopLevelDecls(SmallVectorImpl<Decl*> &results) const override;

  virtual void
  getOperatorDecls(SmallVectorImpl<OperatorDecl *> &results) const override;

  virtual void
  getPrecedenceGroups(SmallVectorImpl<PrecedenceGroupDecl*> &results) const override;

  virtual TypeDecl *lookupLocalType(llvm::StringRef MangledName) const override;

  virtual void
  getLocalTypeDecls(SmallVectorImpl<TypeDecl*> &results) const override;
  virtual void
  getOpaqueReturnTypeDecls(SmallVectorImpl<OpaqueTypeDecl*> &results) const override;

  virtual void
  getImportedModules(SmallVectorImpl<ImportedModule> &imports,
                     ModuleDecl::ImportFilter filter) const override;

  virtual void
  collectLinkLibraries(ModuleDecl::LinkLibraryCallback callback) const override;

  Identifier getDiscriminatorForPrivateDecl(const Decl *D) const override;
  Identifier getPrivateDiscriminator(bool createIfMissing = false) const;
  llvm::Optional<ExternalSourceLocs::RawLocs>
  getExternalRawLocsForDecl(const Decl *D) const override;

  virtual bool walk(ASTWalker &walker) override;

  /// The buffer ID for the file that was imported, or None if there
  /// is no associated buffer.
  llvm::Optional<unsigned> getBufferID() const {
    if (BufferID == -1)
      return llvm::None;
    return BufferID;
  }

  /// For source files created to hold the source code created by expanding
  /// a macro, this is the AST node that describes the macro expansion.
  ///
  /// The source location of this AST node is the place in the source that
  /// triggered the creation of the macro expansion whose resulting source
  /// code is in this source file. This will only produce a non-null value when
  /// the \c SourceFileKind is \c MacroExpansion.
  ASTNode getMacroExpansion() const;

  /// For source files created to hold the source code created by expanding
  /// an attached macro, this is the custom attribute that describes the macro
  /// expansion.
  ///
  /// The source location of this attribute is the place in the source that
  /// triggered the creation of the macro expansion whose resulting source
  /// code is in this source file. This will only produce a non-null value when
  /// the \c SourceFileKind is \c MacroExpansion , and the macro is an attached
  /// macro.
  CustomAttr *getAttachedMacroAttribute() const;

  /// For source files created to hold the source code created by expanding
  /// an attached macro, this is the macro role that the expansion fulfills.
  ///
  /// \Returns the fulfilled macro role, or \c None if this source file is not
  /// for a macro expansion.
  llvm::Optional<MacroRole> getFulfilledMacroRole() const;

  /// When this source file is enclosed within another source file, for example
  /// because it describes a macro expansion, return the source file it was
  /// enclosed in.
  SourceFile *getEnclosingSourceFile() const;

  /// If this buffer corresponds to a file on disk, returns the path.
  /// Otherwise, return an empty string.
  StringRef getFilename() const;

  /// Retrieve the scope that describes this source file.
  ASTScope &getScope();

  void clearScope() {
    Scope = nullptr;
  }

  /// Retrieves the previously set delayed parser state, asserting that it
  /// exists.
  PersistentParserState *getDelayedParserState() {
    // Force parsing of the top-level decls, which will set DelayedParserState
    // if necessary.
    // FIXME: Ideally the parser state should be an output of
    // ParseSourceFileRequest, but the evaluator doesn't currently support
    // move-only outputs for cached requests.
    (void)getTopLevelItems();

    auto *state = DelayedParserState.get();
    assert(state && "Didn't set any delayed parser state!");
    return state;
  }

  /// Record delayed parser state for the source file. This is needed for code
  /// completion's second pass.
  void setDelayedParserState(ParserStatePtr &&state) {
    DelayedParserState = std::move(state);
  }

  SWIFT_DEBUG_DUMP;
  void dump(raw_ostream &os, bool parseIfNeeded = false) const;

  /// Pretty-print the contents of this source file.
  ///
  /// \param Printer The AST printer used for printing the contents.
  /// \param PO Options controlling the printing process.
  void print(ASTPrinter &Printer, const PrintOptions &PO);
  void print(raw_ostream &OS, const PrintOptions &PO);

  static bool classof(const FileUnit *file) {
    return file->getKind() == FileUnitKind::Source;
  }
  static bool classof(const DeclContext *DC) {
    return isa<FileUnit>(DC) && classof(cast<FileUnit>(DC));
  }

  /// True if this is a "script mode" source file that admits top-level code.
  bool isScriptMode() const {
    switch (Kind) {
    case SourceFileKind::Main:
      return true;

    case SourceFileKind::Library:
    case SourceFileKind::Interface:
    case SourceFileKind::SIL:
    case SourceFileKind::MacroExpansion:
      return false;
    }
    llvm_unreachable("bad SourceFileKind");
  }

  ValueDecl *getMainDecl() const override { return MainDecl; }
  SourceLoc getMainDeclDiagLoc() const {
    assert(hasMainDecl());
    return MainDeclDiagLoc;
  }
  SourceLoc getMainClassDiagLoc() const {
    assert(hasMainClass());
    return getMainDeclDiagLoc();
  }

  /// Register a "main" class for the module, complaining if there is more than
  /// one.
  ///
  /// Should only be called during type-checking.
  bool registerMainDecl(ValueDecl *mainDecl, SourceLoc diagLoc);

  /// True if this source file has an application entry point.
  ///
  /// This is true if the source file either is in script mode or contains
  /// a designated main class.
  bool hasEntryPoint() const override {
    return isScriptMode() || hasMainDecl();
  }

  /// Get the root refinement context for the file. The root context may be
  /// null if the context hierarchy has not been built yet. Use
  /// TypeChecker::getOrBuildTypeRefinementContext() to get a built
  /// root of the hierarchy.
  TypeRefinementContext *getTypeRefinementContext() const;

  /// Set the root refinement context for the file.
  void setTypeRefinementContext(TypeRefinementContext *TRC);

  /// Whether this file can compute an interface hash.
  bool hasInterfaceHash() const {
    return ParsingOpts.contains(ParsingFlags::EnableInterfaceHash);
  }

  /// Retrieve a fingerprint value that summarizes the declarations in this
  /// source file.
  ///
  /// Note that the interface hash merely summarizes the top-level declarations
  /// in this file. Type body fingerprints are currently implemented such that
  /// they divert tokens away from the hasher used for fingerprints. That is,
  /// changes to the bodies of types and extensions will not result in a change
  /// to the interface hash.
  ///
  /// In order for the interface hash to be enabled, this source file must be a
  /// primary and the compiler must be set in incremental mode. If this is not
  /// the case, this function will try to signal with an assert. It is useful
  /// to guard requests for the interface hash with \c hasInterfaceHash().
  Fingerprint getInterfaceHash() const;

  void dumpInterfaceHash(llvm::raw_ostream &out) {
    out << getInterfaceHash() << '\n';
  }

  /// Get this file's interface hash including the type members in the file.
  Fingerprint getInterfaceHashIncludingTypeMembers() const;

  /// If this source file has been told to collect its parsed tokens, retrieve
  /// those tokens.
  ArrayRef<Token> getAllTokens() const;

  /// Whether the parsed tokens of this source file should be saved, allowing
  /// them to be accessed from \c getAllTokens.
  bool shouldCollectTokens() const;

  /// Whether the bodies of types and functions within this file can be lazily
  /// parsed.
  bool hasDelayedBodyParsing() const;

  OpaqueTypeDecl *lookupOpaqueResultType(StringRef MangledName) override;

  /// Do not call when inside an inactive clause (\c
  /// InInactiveClauseEnvironment)) because it will later on result in a lookup
  /// to something that won't be in the ASTScope tree.
  void addUnvalidatedDeclWithOpaqueResultType(ValueDecl *vd) {
    UnvalidatedDeclsWithOpaqueReturnTypes.insert(vd);
  }

  void addOpaqueResultTypeDecl(OpaqueTypeDecl *decl) {
    UnvalidatedOpaqueReturnTypes.insert(decl);
  }

  ArrayRef<OpaqueTypeDecl *> getOpaqueReturnTypeDecls();

  /// Returns true if the source file contains concurrency in the top-level
  bool isAsyncTopLevelSourceFile() const;

private:

  /// If not \c None, the underlying vector contains the parsed tokens of this
  /// source file.
  llvm::Optional<ArrayRef<Token>> AllCollectedTokens;
};

inline SourceFile::ParsingOptions operator|(SourceFile::ParsingFlags lhs,
                                            SourceFile::ParsingFlags rhs) {
  return SourceFile::ParsingOptions(lhs) | rhs;
}

inline SourceFile &ModuleDecl::getMainSourceFile() const {
  assert(!Files.empty() && "No files added yet");
  return *cast<SourceFile>(Files.front());
}

inline FileUnit *ModuleDecl::EntryPointInfoTy::getEntryPointFile() const {
  return storage.getPointer();
}
inline void ModuleDecl::EntryPointInfoTy::setEntryPointFile(FileUnit *file) {
  assert(!storage.getPointer());
  storage.setPointer(file);
}

inline bool ModuleDecl::EntryPointInfoTy::hasEntryPoint() const {
  return storage.getPointer();
}

inline bool ModuleDecl::EntryPointInfoTy::markDiagnosedMultipleMainClasses() {
  bool res = storage.getInt().contains(Flags::DiagnosedMultipleMainClasses);
  storage.setInt(storage.getInt() | Flags::DiagnosedMultipleMainClasses);
  return !res;
}

inline bool ModuleDecl::EntryPointInfoTy::markDiagnosedMainClassWithScript() {
  bool res = storage.getInt().contains(Flags::DiagnosedMainClassWithScript);
  storage.setInt(storage.getInt() | Flags::DiagnosedMainClassWithScript);
  return !res;
}

inline void simple_display(llvm::raw_ostream &out, const SourceFile *SF) {
  assert(SF && "Cannot display null source file!");

  out << "source_file " << '\"' << SF->getFilename() << '\"';
}
} // end namespace swift

namespace llvm {

template<>
struct DenseMapInfo<swift::SourceFile::ObjCMethodConflict> {
  using ObjCMethodConflict = swift::SourceFile::ObjCMethodConflict;

  static inline ObjCMethodConflict getEmptyKey() {
    return ObjCMethodConflict(nullptr, {}, false);
  }
  static inline ObjCMethodConflict getTombstoneKey() {
    return ObjCMethodConflict(nullptr, {}, true);
  }
  static inline unsigned getHashValue(ObjCMethodConflict a) {
    return hash_combine(hash_value(a.typeDecl),
                  DenseMapInfo<swift::ObjCSelector>::getHashValue(a.selector),
                  hash_value(a.isInstanceMethod));
  }
  static bool isEqual(ObjCMethodConflict a, ObjCMethodConflict b) {
    return a.typeDecl == b.typeDecl && a.selector == b.selector &&
           a.isInstanceMethod == b.isInstanceMethod;
  }
};

}


#endif<|MERGE_RESOLUTION|>--- conflicted
+++ resolved
@@ -166,11 +166,6 @@
   /// if it were done from OpaqueResultTypeRequest.
   llvm::SetVector<OpaqueTypeDecl *> UnvalidatedOpaqueReturnTypes;
 
-<<<<<<< HEAD
-  /// The set of declarations with valid runtime discoverable attributes
-  /// located in the source file.
-  llvm::SetVector<ValueDecl *> DeclsWithRuntimeDiscoverableAttrs;
-
   /// The list of functions defined in this file whose bodies have yet to be
   /// typechecked. They must be held in this list instead of eagerly validated
   /// because their bodies may force us to perform semantic checks of arbitrary
@@ -179,8 +174,6 @@
   /// unless the entire conformance has been evaluated.
   std::vector<AbstractFunctionDecl *> DelayedFunctions;
 
-=======
->>>>>>> 88c41418
   /// The list of top-level items in the source file. This is \c None if
   /// they have not yet been parsed.
   /// FIXME: Once addTopLevelDecl/prependTopLevelDecl
