--- conflicted
+++ resolved
@@ -92,13 +92,8 @@
     "IntegerArithmetic.swift",
     "FixedPoint.swift",
     "IntegerParsing.swift",
-<<<<<<< HEAD
-    "SetAlgebra.swift"
-=======
-    "Bit.swift",
     "SetAlgebra.swift",
     "BuiltinMath.swift"
->>>>>>> 94e999f3
   ],
   "Optional": [
     "ImplicitlyUnwrappedOptional.swift",
